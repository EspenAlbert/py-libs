--- conflicted
+++ resolved
@@ -33,7 +33,6 @@
     ]
 
 
-<<<<<<< HEAD
 def default_remove_os_secrets() -> bool:
     from ask_shell._internal._run_env import interactive_shell
 
@@ -79,23 +78,9 @@
             logger.info(f"Cleaning run logs directory: {path}")
             clean_dir(path, recreate=False)
 
-=======
+
 _rlock = RLock()
 
-
-class AskShellSettings(StaticSettings):
-    ENV_NAME_RUN_THREAD_COUNT: ClassVar[str] = f"{ENV_PREFIX}RUN_THREAD_COUNT"
-    RUN_THREAD_COUNT_DEFAULT: ClassVar[int] = 50
-    ENV_NAME_THREAD_POOL_FULL_WAIT_TIME_SECONDS: ClassVar[str] = (
-        f"{ENV_PREFIX}THREAD_POOL_FULL_WAIT_TIME_SECONDS"  # How long to wait when the thread pools is full before trying again
-    )
-    THREAD_POOL_FULL_WAIT_TIME_SECONDS_DEFAULT: ClassVar[int] = 5
-    ENV_NAME_SEARCH_ENABLED_AFTER_CHOICES: ClassVar[str] = (
-        f"{ENV_PREFIX}SEARCH_ENABLED_AFTER_CHOICES"  # How many choices to show before enabling search
-    )
-    SEARCH_ENABLED_AFTER_CHOICES_DEFAULT: ClassVar[int] = 7
-    RUN_THREAD_COUNT: int = RUN_THREAD_COUNT_DEFAULT
->>>>>>> 47c09d34
 
 class AskShellSettings(StaticSettings):
     model_config = ConfigDict(populate_by_name=True)  # type: ignore
